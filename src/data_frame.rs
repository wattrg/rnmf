--- conflicted
+++ resolved
@@ -49,7 +49,6 @@
 impl CartesianDataFrame<'_> {
     /// generate new `CartesianDataFrame` from a given mesh, adding a given
     /// number of ghost nodes
-<<<<<<< HEAD
     pub fn new_from(m: & mesh::CartesianMesh, n_comp: usize, n_ghost: u32) -> CartesianDataFrame
     {
         let mut data_size = m.n[0] + 2*n_ghost as usize;
@@ -66,12 +65,6 @@
         {
             n_ghost,
             data:  vec![0.0; data_size],
-=======
-    pub fn new_from(m: &mesh::CartesianMesh, n_ghost: u32) -> CartesianDataFrame {
-        CartesianDataFrame {
-            n_ghost,
-            data: vec![0.0; m.n + 2 * n_ghost as usize],
->>>>>>> 135b05a5
             underlying_mesh: m,
             n_comp
         }
@@ -80,23 +73,21 @@
     }
 
     /// Fill `CartesianDataFrame` from a initial condition function
-<<<<<<< HEAD
-    pub fn fill_ic (&mut self, ic: &dyn Fn(f64, f64, f64)->f64)
+    pub fn fill_ic (&mut self, ic: fn(f64, f64, f64)->f64)
     {
         for (i,x) in self.underlying_mesh.node_pos.iter().enumerate()
         {
             self.data[i+self.n_ghost as usize] = ic(*x, 0.0, 0.0);
-=======
-    pub fn fill_ic(&mut self, ic: fn(f64) -> f64) {
-        for (i, &x) in self.underlying_mesh.node_pos.iter().enumerate() {
-            self.data[i + self.n_ghost as usize] = ic(x);
->>>>>>> 135b05a5
-        }
-    }
-
-
-
-    /// Retrieves the element at (i,j,k,n)
+        }
+    }
+
+
+    // unused for the moment, but will form the basis for indexing the data frames
+    // Will need to make a iterators to iterate over the data
+    /// Retrieves the element at (i,j,k,n). The valid cells are index from zero
+    /// and ghost cells at the lower side of the domain are indexed with negative
+    /// numbers.
+    #[allow(dead_code)] 
     fn index_mut(&mut self, i: usize, j: usize, k: usize, n: usize) -> f64
     {
         self.data[n + 
@@ -115,22 +106,10 @@
     /// Fill the ghost nodes of the CartesianDataFrame based on BCType
     fn fill_bc(&mut self, bc_lo: BCType, bc_hi: BCType) {
         // low boundary condition
-<<<<<<< HEAD
-        match bc_lo
-        {
-            BCType::Prescribed(values) =>
-            {
-                for (i,val) in values.iter().rev().enumerate()
-                {
-                    self.data[i] = *val;
-=======
         match bc_lo {
             BCType::Prescribed(values) => {
-                //let mut i = 0;
                 for (i, &val) in values.iter().rev().enumerate() {
                     self.data[i] = val;
-                    //i += 1;
->>>>>>> 135b05a5
                 }
             }
             BCType::Neumann => {
@@ -148,22 +127,11 @@
         }
 
         // high boundary condition
-<<<<<<< HEAD
-        let n: usize = self.data.len()-1;
-        match bc_hi
-        {
-            BCType::Prescribed(values) =>
-            {
-                for (i, val) in values.iter().enumerate()
-                {
-                    self.data[i+self.n_ghost as usize + self.underlying_mesh.n[0]] = *val;
-=======
         let n: usize = self.data.len() - 1;
         match bc_hi {
             BCType::Prescribed(values) => {
                 for (i, val) in values.iter().enumerate() {
-                    self.data[i + self.n_ghost as usize + self.underlying_mesh.n] = *val;
->>>>>>> 135b05a5
+                    self.data[i + self.n_ghost as usize + self.underlying_mesh.n[0]] = *val;
                 }
             }
             BCType::Neumann => {
@@ -191,46 +159,11 @@
     use crate::mesh;
     use crate::{BCType, BoundaryCondition};
 
-<<<<<<< HEAD
-    fn initial_condition(x: f64, y: f64, z: f64) -> f64
-    {
-        x + 1.0
-    }
-
-    #[test]
-    fn test_dirichlet_bc ()
-    {
-        let u1 = mesh::CartesianMesh::new(vec![0.0], vec![10.0], vec![5],1);
-        let mut cdf = data_frame::CartesianDataFrame::new_from(&u1,1, 2);
-        cdf.fill_ic(&initial_condition);
-        cdf.fill_bc(&BCType::Dirichlet(0.0), &BCType::Dirichlet(1.0));
-        assert_eq!(cdf.data, vec![-6.0, -2.0, 2.0, 4.0, 6.0, 8.0, 10.0, -8.0, -26.0]);
-    }
-
-    #[test]
-    fn test_neumann_bc ()
-    {
-        let u1 = mesh::CartesianMesh::new(vec![0.0], vec![10.0], vec![5],1);
-        let mut cdf = data_frame::CartesianDataFrame::new_from(&u1,1, 2);
-        cdf.fill_ic(&initial_condition);
-        cdf.fill_bc(&BCType::Neumann, &BCType::Neumann);
-        assert_eq!(cdf.data, vec![4.0, 2.0, 2.0, 4.0, 6.0, 8.0, 10.0, 10.0, 8.0]);
-    }
-
-    #[test]
-    fn test_prescribed_bc()
-    {
-        let u1 = mesh::CartesianMesh::new(vec![0.0], vec![10.0], vec![5], 1);
-        let mut cdf = data_frame::CartesianDataFrame::new_from(&u1,1, 2);
-        cdf.fill_ic(&initial_condition);
-        cdf.fill_bc(&BCType::Prescribed(vec![-1.0, -2.0]), &BCType::Prescribed(vec![15.0, 16.0]));
-        assert_eq!(cdf.data, vec![-2.0, -1.0, 2.0, 4.0, 6.0, 8.0, 10.0, 15.0, 16.0]);
-=======
     #[test]
     fn test_dirichlet_bc() {
-        let u1 = mesh::CartesianMesh::new(0.0, 10.0, 5);
-        let mut cdf = data_frame::CartesianDataFrame::new_from(&u1, 2);
-        cdf.fill_ic(|x| x + 1.0);
+        let u1 = mesh::CartesianMesh::new(vec![0.0], vec![10.0], vec![5], 1);
+        let mut cdf = data_frame::CartesianDataFrame::new_from(&u1, 1, 2);
+        cdf.fill_ic(|x,_,_| x + 1.0);
         cdf.fill_bc(BCType::Dirichlet(0.0), BCType::Dirichlet(1.0));
         assert_eq!(
             cdf.data,
@@ -240,9 +173,9 @@
 
     #[test]
     fn test_neumann_bc() {
-        let u1 = mesh::CartesianMesh::new(0.0, 10.0, 5);
-        let mut cdf = data_frame::CartesianDataFrame::new_from(&u1, 2);
-        cdf.fill_ic(|x| x + 1.0);
+        let u1 = mesh::CartesianMesh::new(vec![0.0], vec![10.0], vec![5], 1);
+        let mut cdf = data_frame::CartesianDataFrame::new_from(&u1, 1, 2);
+        cdf.fill_ic(|x, _,_| x + 1.0);
         cdf.fill_bc(BCType::Neumann, BCType::Neumann);
         assert_eq!(
             cdf.data,
@@ -252,9 +185,9 @@
 
     #[test]
     fn test_prescribed_bc() {
-        let u1 = mesh::CartesianMesh::new(0.0, 10.0, 5);
-        let mut cdf = data_frame::CartesianDataFrame::new_from(&u1, 2);
-        cdf.fill_ic(|x| x + 1.0);
+        let u1 = mesh::CartesianMesh::new(vec![0.0], vec![10.0], vec![5], 1);
+        let mut cdf = data_frame::CartesianDataFrame::new_from(&u1, 1, 2);
+        cdf.fill_ic(|x, _,_| x + 1.0);
         cdf.fill_bc(
             BCType::Prescribed(vec![-1.0, -2.0]),
             BCType::Prescribed(vec![15.0, 16.0]),
@@ -263,6 +196,5 @@
             cdf.data,
             vec![-2.0, -1.0, 2.0, 4.0, 6.0, 8.0, 10.0, 15.0, 16.0]
         );
->>>>>>> 135b05a5
     }
 }