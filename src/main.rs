mod data_frame;
mod mesh;

use data_frame::{BCType, BoundaryCondition};

<<<<<<< HEAD
/// function describing the initial condition
#[allow(unused_variables)]
fn initial_condition (x: f64, y: f64, z: f64) -> f64
{
    2.0
}

=======
>>>>>>> 135b05a5
fn main() {
    println!("Hello, world!");

    let u1 = mesh::CartesianMesh::new(vec![0.0], vec![10.0], vec![10], 1);
    let mut variable1 = data_frame::CartesianDataFrame::new_from(&u1, 1, 2);
    //let mut variable2 = data_frame::CartesianDataFrame::new_from(&u1, 1, 2);

    variable1.fill_ic(|_| 2.0);
    variable1.fill_bc(BCType::Dirichlet(1.0), BCType::Dirichlet(1.0));

<<<<<<< HEAD
    //variable2.fill_ic(&initial_condition);
    //variable2.fill_bc(&BCType::Dirichlet(0.0), &BCType::Dirichlet(0.0));
=======
    variable2.fill_ic(|_| 2.0);
    variable2.fill_bc(BCType::Dirichlet(0.0), BCType::Dirichlet(0.0));
>>>>>>> 135b05a5

    println!("Variable 1 = {:?}", variable1);
    //println!("Variable 2 = {:?}", variable2);
}
// Hello World!! Kind Regards Gabby <3<|MERGE_RESOLUTION|>--- conflicted
+++ resolved
@@ -3,35 +3,20 @@
 
 use data_frame::{BCType, BoundaryCondition};
 
-<<<<<<< HEAD
-/// function describing the initial condition
-#[allow(unused_variables)]
-fn initial_condition (x: f64, y: f64, z: f64) -> f64
-{
-    2.0
-}
-
-=======
->>>>>>> 135b05a5
 fn main() {
     println!("Hello, world!");
 
     let u1 = mesh::CartesianMesh::new(vec![0.0], vec![10.0], vec![10], 1);
     let mut variable1 = data_frame::CartesianDataFrame::new_from(&u1, 1, 2);
-    //let mut variable2 = data_frame::CartesianDataFrame::new_from(&u1, 1, 2);
+    let mut variable2 = data_frame::CartesianDataFrame::new_from(&u1, 1, 2);
 
-    variable1.fill_ic(|_| 2.0);
+    variable1.fill_ic(|_,_,_| 2.0);
     variable1.fill_bc(BCType::Dirichlet(1.0), BCType::Dirichlet(1.0));
 
-<<<<<<< HEAD
-    //variable2.fill_ic(&initial_condition);
-    //variable2.fill_bc(&BCType::Dirichlet(0.0), &BCType::Dirichlet(0.0));
-=======
-    variable2.fill_ic(|_| 2.0);
+    variable2.fill_ic(|_,_,_| 2.0);
     variable2.fill_bc(BCType::Dirichlet(0.0), BCType::Dirichlet(0.0));
->>>>>>> 135b05a5
 
     println!("Variable 1 = {:?}", variable1);
-    //println!("Variable 2 = {:?}", variable2);
+    println!("Variable 2 = {:?}", variable2);
 }
 // Hello World!! Kind Regards Gabby <3